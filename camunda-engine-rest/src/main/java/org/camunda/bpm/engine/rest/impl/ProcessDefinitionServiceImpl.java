package org.camunda.bpm.engine.rest.impl;

import java.io.InputStream;
import java.util.ArrayList;
import java.util.List;

import javax.ws.rs.PathParam;
import javax.ws.rs.WebApplicationException;
import javax.ws.rs.core.Response.Status;
import javax.ws.rs.core.UriInfo;

import org.activiti.engine.ActivitiException;
import org.activiti.engine.ManagementService;
import org.activiti.engine.RepositoryService;
import org.activiti.engine.RuntimeService;
import org.activiti.engine.impl.util.IoUtil;
import org.activiti.engine.management.ActivityStatistics;
import org.activiti.engine.management.ActivityStatisticsQuery;
import org.activiti.engine.management.ProcessDefinitionStatistics;
import org.activiti.engine.management.ProcessDefinitionStatisticsQuery;
import org.activiti.engine.repository.ProcessDefinition;
import org.activiti.engine.repository.ProcessDefinitionQuery;
import org.activiti.engine.runtime.ProcessInstance;
import org.camunda.bpm.engine.rest.ProcessDefinitionService;
import org.camunda.bpm.engine.rest.dto.CountResultDto;
import org.camunda.bpm.engine.rest.dto.StatisticsResultDto;
import org.camunda.bpm.engine.rest.dto.repository.ActivityStatisticsResultDto;
import org.camunda.bpm.engine.rest.dto.repository.ProcessDefinitionDiagramDto;
import org.camunda.bpm.engine.rest.dto.repository.ProcessDefinitionDto;
import org.camunda.bpm.engine.rest.dto.repository.ProcessDefinitionQueryDto;
import org.camunda.bpm.engine.rest.dto.repository.ProcessDefinitionStatisticsResultDto;
import org.camunda.bpm.engine.rest.dto.runtime.ProcessInstanceDto;
import org.camunda.bpm.engine.rest.dto.runtime.StartProcessInstanceDto;
import org.camunda.bpm.engine.rest.exception.InvalidRequestException;

public class ProcessDefinitionServiceImpl extends AbstractEngineService implements ProcessDefinitionService {

  public ProcessDefinitionServiceImpl() {
    super();
  }
  
	@Override
	public List<ProcessDefinitionDto> getProcessDefinitions(ProcessDefinitionQueryDto queryDto, 
	    Integer firstResult, Integer maxResults) {
	  List<ProcessDefinitionDto> definitions = new ArrayList<ProcessDefinitionDto>();
	  
	  RepositoryService repoService = processEngine.getRepositoryService();
	  
	  ProcessDefinitionQuery query;
	  try {
	     query = queryDto.toQuery(repoService);
	  } catch (InvalidRequestException e) {
	    throw new WebApplicationException(Status.BAD_REQUEST.getStatusCode());
	  }
	  
	  List<ProcessDefinition> matchingDefinitions = null;
	  
	  if (firstResult != null || maxResults != null) {
	    matchingDefinitions = executePaginatedQuery(query, firstResult, maxResults);
	  } else {
	    matchingDefinitions = query.list();
	  }
	  
	  for (ProcessDefinition definition : matchingDefinitions) {
	    ProcessDefinitionDto def = ProcessDefinitionDto.fromProcessDefinition(definition);
	    definitions.add(def);
	  }
	  return definitions;
	}
	
	private List<ProcessDefinition> executePaginatedQuery(ProcessDefinitionQuery query, Integer firstResult, Integer maxResults) {
	  if (firstResult == null) {
	    firstResult = 0;
	  }
	  if (maxResults == null) {
	    maxResults = Integer.MAX_VALUE;
	  }
	  return query.listPage(firstResult, maxResults); 
	}
	
	@Override
  public CountResultDto getProcessDefinitionsCount(ProcessDefinitionQueryDto queryDto) {
    RepositoryService repoService = processEngine.getRepositoryService();
    
    ProcessDefinitionQuery query;
    try {
       query = queryDto.toQuery(repoService);
    } catch (InvalidRequestException e) {
      throw new WebApplicationException(Status.BAD_REQUEST.getStatusCode());
    }
    
    long count = query.count();
    CountResultDto result = new CountResultDto();
    result.setCount(count);
    return result;
  }

  @Override
  public ProcessDefinitionDto getProcessDefinition(String processDefinitionId) {
    RepositoryService repoService = processEngine.getRepositoryService();
    
    ProcessDefinition definition;
    try {
      definition = repoService.getProcessDefinition(processDefinitionId);
    } catch (ActivitiException e) {
      throw new WebApplicationException(Status.BAD_REQUEST.getStatusCode());
    }
    
    ProcessDefinitionDto result = ProcessDefinitionDto.fromProcessDefinition(definition);
    
    return result;
  }
	
  @Override
  public ProcessInstanceDto startProcessInstance(UriInfo context, String processDefinitionId, StartProcessInstanceDto parameters) {
    RuntimeService runtimeService = processEngine.getRuntimeService();
    
    ProcessInstance instance = null;
    try {
      instance = runtimeService.startProcessInstanceById(processDefinitionId, parameters.getVariables());
    } catch (ActivitiException e) {
      throw new WebApplicationException(Status.INTERNAL_SERVER_ERROR);
    }
    
    ProcessInstanceDto result = ProcessInstanceDto.fromProcessInstance(instance);
    result.addReflexiveLink(context, null, "self");
    return result;
  }

  /**
   * For the time being this is a stub implementation that returns a fixed data set.
   */
  @Override
  public List<StatisticsResultDto> getStatistics(Boolean includeFailedJobs) {
    ManagementService mgmtService = processEngine.getManagementService();
    ProcessDefinitionStatisticsQuery query = mgmtService.createProcessDefinitionStatisticsQuery();
    if (includeFailedJobs != null && includeFailedJobs) {
      query.includeFailedJobs();
    }
<<<<<<< HEAD
    throw new WebApplicationException(Status.BAD_REQUEST);
  }

  @Override
  public String getStartForm(@PathParam("id") String processDefinitionId) {
    return processEngine.getFormService().getStartFormKey(processDefinitionId);
  }

  private List<ProcessDefinitionStatisticsResultDto> getStubDataPerDefinition() {
    return ProcessDefinitionStubStatisticsBuilder
        .addResult()
          .id("order_process_key").instances(17).definitionId("3")
          .definitionName("Order Process").definitionKey("order_process_key").definitionVersion(3)
        .nextResult()
          .id("fox_invoice").instances(8).definitionId("5")
          .definitionName("invoice receipt (fox)").definitionKey("fox_invoice").definitionVersion(2)
        .nextResult()
          .id("loan_applicant_process").instances(14).definitionId("8")
          .definitionName(null).definitionKey("loan_applicant_process").definitionVersion(3)
        .nextResult()
          .id("loan_applicant_process_long_name").instances(100).definitionId("9")
          .definitionName("Loan applicant, with a very long process definition name").definitionKey("loan_applicant_process_long_name")
          .definitionVersion(1)
        .nextResult()
          .id("order_process_key_1").instances(17).definitionId("12")
          .definitionName("Order Process, the second one").definitionKey("order_process_key_1")
          .definitionVersion(3)     
        .nextResult()
          .id("fox_invoice_1").instances(8).definitionId("14")
          .definitionName("invoice receipt (fox) new").definitionKey("fox_invoice_1")
          .definitionVersion(2)     
       .nextResult()
          .id("loan_applicant_process_1").instances(14).definitionId("17")
          .definitionName(null).definitionKey("loan_applicant_process_1")
          .definitionVersion(3)      
       .nextResult()
          .id("loan_applicant_process_long_name_1").instances(100).definitionId("18")
          .definitionName("Loan applicant, with a very long process definition name 1").definitionKey("loan_applicant_process_long_name_1")
          .definitionVersion(1)        
        .build();
  }
  
  private List<ProcessDefinitionStatisticsResultDto> getStubDataPerDefinitionWithFailedJobs() {
    return ProcessDefinitionStubStatisticsBuilder
        .addResult()
          .id("order_process_key").instances(17).failedJobs(36).definitionId("3")
          .definitionName("Order Process").definitionKey("order_process_key").definitionVersion(3)
        .nextResult()
          .id("fox_invoice").instances(8).failedJobs(24).definitionId("5")
          .definitionName("invoice receipt (fox)").definitionKey("fox_invoice").definitionVersion(2)
        .nextResult()
          .id("loan_applicant_process").instances(14).failedJobs(36).definitionId("8")
          .definitionName(null).definitionKey("loan_applicant_process").definitionVersion(3)
        .nextResult()
          .id("loan_applicant_process_long_name").instances(100).failedJobs(12).definitionId("9")
          .definitionName("Loan applicant, with a very long process definition name").definitionKey("loan_applicant_process_long_name")
          .definitionVersion(1)
        .nextResult()
          .id("order_process_key_1").instances(17).failedJobs(36).definitionId("12")
          .definitionName("Order Process, the second one").definitionKey("order_process_key_1")
          .definitionVersion(3)     
        .nextResult()
          .id("fox_invoice_1").instances(8).failedJobs(24).definitionId("14")
          .definitionName("invoice receipt (fox) new").definitionKey("fox_invoice_1")
          .definitionVersion(2)     
       .nextResult()
          .id("loan_applicant_process_1").instances(14).failedJobs(36).definitionId("17")
          .definitionName(null).definitionKey("loan_applicant_process_1")
          .definitionVersion(3)      
       .nextResult()
          .id("loan_applicant_process_long_name_1").instances(100).failedJobs(12).definitionId("18")
          .definitionName("Loan applicant, with a very long process definition name 1").definitionKey("loan_applicant_process_long_name_1")
          .definitionVersion(1)        
        .build();
=======
    
    List<ProcessDefinitionStatistics> queryResults = query.list();
    
    List<StatisticsResultDto> results = new ArrayList<StatisticsResultDto>();
    for (ProcessDefinitionStatistics queryResult : queryResults) {
      StatisticsResultDto dto = ProcessDefinitionStatisticsResultDto.fromProcessDefinitionStatistics(queryResult);
      results.add(dto);
    }
    
    return results;
>>>>>>> 881af9b8
  }
  
  @Override
  public List<StatisticsResultDto> getActivityStatistics(String processDefinitionId, Boolean includeFailedJobs) {
    ManagementService mgmtService = processEngine.getManagementService();
    ActivityStatisticsQuery query = mgmtService.createActivityRuntimeStatisticsQuery(processDefinitionId);
    if (includeFailedJobs != null && includeFailedJobs) {
      query.includeFailedJobs();
    }
    
    List<ActivityStatistics> queryResults = query.list();
    
    List<StatisticsResultDto> results = new ArrayList<StatisticsResultDto>();
    for (ActivityStatistics queryResult : queryResults) {
      StatisticsResultDto dto = ActivityStatisticsResultDto.fromActivityStatistics(queryResult);
      results.add(dto);
    }
    
    return results;
  }

  @Override
  public ProcessDefinitionDiagramDto getProcessDefinitionBpmn20Xml(String processDefinitionId) {
    InputStream processModelIn = null;
    try {
      processModelIn = processEngine.getRepositoryService().getProcessModel(processDefinitionId);
      byte[] processModel = IoUtil.readInputStream(processModelIn, "processModelBpmn20Xml");
      return ProcessDefinitionDiagramDto.create(processDefinitionId, new String(processModel, "UTF-8"));
    } catch (Exception e) {
      throw new WebApplicationException(e, Status.BAD_REQUEST);
    } finally {
      IoUtil.closeSilently(processModelIn);
    }
  }
}<|MERGE_RESOLUTION|>--- conflicted
+++ resolved
@@ -1,37 +1,27 @@
 package org.camunda.bpm.engine.rest.impl;
 
-import java.io.InputStream;
 import java.util.ArrayList;
 import java.util.List;
 
-import javax.ws.rs.PathParam;
 import javax.ws.rs.WebApplicationException;
 import javax.ws.rs.core.Response.Status;
 import javax.ws.rs.core.UriInfo;
 
 import org.activiti.engine.ActivitiException;
-import org.activiti.engine.ManagementService;
 import org.activiti.engine.RepositoryService;
 import org.activiti.engine.RuntimeService;
-import org.activiti.engine.impl.util.IoUtil;
-import org.activiti.engine.management.ActivityStatistics;
-import org.activiti.engine.management.ActivityStatisticsQuery;
-import org.activiti.engine.management.ProcessDefinitionStatistics;
-import org.activiti.engine.management.ProcessDefinitionStatisticsQuery;
 import org.activiti.engine.repository.ProcessDefinition;
 import org.activiti.engine.repository.ProcessDefinitionQuery;
 import org.activiti.engine.runtime.ProcessInstance;
 import org.camunda.bpm.engine.rest.ProcessDefinitionService;
 import org.camunda.bpm.engine.rest.dto.CountResultDto;
-import org.camunda.bpm.engine.rest.dto.StatisticsResultDto;
-import org.camunda.bpm.engine.rest.dto.repository.ActivityStatisticsResultDto;
-import org.camunda.bpm.engine.rest.dto.repository.ProcessDefinitionDiagramDto;
 import org.camunda.bpm.engine.rest.dto.repository.ProcessDefinitionDto;
 import org.camunda.bpm.engine.rest.dto.repository.ProcessDefinitionQueryDto;
 import org.camunda.bpm.engine.rest.dto.repository.ProcessDefinitionStatisticsResultDto;
 import org.camunda.bpm.engine.rest.dto.runtime.ProcessInstanceDto;
 import org.camunda.bpm.engine.rest.dto.runtime.StartProcessInstanceDto;
 import org.camunda.bpm.engine.rest.exception.InvalidRequestException;
+import org.camunda.bpm.engine.rest.impl.stub.ProcessDefinitionStubStatisticsBuilder;
 
 public class ProcessDefinitionServiceImpl extends AbstractEngineService implements ProcessDefinitionService {
 
@@ -137,82 +127,6 @@
     if (includeFailedJobs != null && includeFailedJobs) {
       query.includeFailedJobs();
     }
-<<<<<<< HEAD
-    throw new WebApplicationException(Status.BAD_REQUEST);
-  }
-
-  @Override
-  public String getStartForm(@PathParam("id") String processDefinitionId) {
-    return processEngine.getFormService().getStartFormKey(processDefinitionId);
-  }
-
-  private List<ProcessDefinitionStatisticsResultDto> getStubDataPerDefinition() {
-    return ProcessDefinitionStubStatisticsBuilder
-        .addResult()
-          .id("order_process_key").instances(17).definitionId("3")
-          .definitionName("Order Process").definitionKey("order_process_key").definitionVersion(3)
-        .nextResult()
-          .id("fox_invoice").instances(8).definitionId("5")
-          .definitionName("invoice receipt (fox)").definitionKey("fox_invoice").definitionVersion(2)
-        .nextResult()
-          .id("loan_applicant_process").instances(14).definitionId("8")
-          .definitionName(null).definitionKey("loan_applicant_process").definitionVersion(3)
-        .nextResult()
-          .id("loan_applicant_process_long_name").instances(100).definitionId("9")
-          .definitionName("Loan applicant, with a very long process definition name").definitionKey("loan_applicant_process_long_name")
-          .definitionVersion(1)
-        .nextResult()
-          .id("order_process_key_1").instances(17).definitionId("12")
-          .definitionName("Order Process, the second one").definitionKey("order_process_key_1")
-          .definitionVersion(3)     
-        .nextResult()
-          .id("fox_invoice_1").instances(8).definitionId("14")
-          .definitionName("invoice receipt (fox) new").definitionKey("fox_invoice_1")
-          .definitionVersion(2)     
-       .nextResult()
-          .id("loan_applicant_process_1").instances(14).definitionId("17")
-          .definitionName(null).definitionKey("loan_applicant_process_1")
-          .definitionVersion(3)      
-       .nextResult()
-          .id("loan_applicant_process_long_name_1").instances(100).definitionId("18")
-          .definitionName("Loan applicant, with a very long process definition name 1").definitionKey("loan_applicant_process_long_name_1")
-          .definitionVersion(1)        
-        .build();
-  }
-  
-  private List<ProcessDefinitionStatisticsResultDto> getStubDataPerDefinitionWithFailedJobs() {
-    return ProcessDefinitionStubStatisticsBuilder
-        .addResult()
-          .id("order_process_key").instances(17).failedJobs(36).definitionId("3")
-          .definitionName("Order Process").definitionKey("order_process_key").definitionVersion(3)
-        .nextResult()
-          .id("fox_invoice").instances(8).failedJobs(24).definitionId("5")
-          .definitionName("invoice receipt (fox)").definitionKey("fox_invoice").definitionVersion(2)
-        .nextResult()
-          .id("loan_applicant_process").instances(14).failedJobs(36).definitionId("8")
-          .definitionName(null).definitionKey("loan_applicant_process").definitionVersion(3)
-        .nextResult()
-          .id("loan_applicant_process_long_name").instances(100).failedJobs(12).definitionId("9")
-          .definitionName("Loan applicant, with a very long process definition name").definitionKey("loan_applicant_process_long_name")
-          .definitionVersion(1)
-        .nextResult()
-          .id("order_process_key_1").instances(17).failedJobs(36).definitionId("12")
-          .definitionName("Order Process, the second one").definitionKey("order_process_key_1")
-          .definitionVersion(3)     
-        .nextResult()
-          .id("fox_invoice_1").instances(8).failedJobs(24).definitionId("14")
-          .definitionName("invoice receipt (fox) new").definitionKey("fox_invoice_1")
-          .definitionVersion(2)     
-       .nextResult()
-          .id("loan_applicant_process_1").instances(14).failedJobs(36).definitionId("17")
-          .definitionName(null).definitionKey("loan_applicant_process_1")
-          .definitionVersion(3)      
-       .nextResult()
-          .id("loan_applicant_process_long_name_1").instances(100).failedJobs(12).definitionId("18")
-          .definitionName("Loan applicant, with a very long process definition name 1").definitionKey("loan_applicant_process_long_name_1")
-          .definitionVersion(1)        
-        .build();
-=======
     
     List<ProcessDefinitionStatistics> queryResults = query.list();
     
@@ -223,9 +137,8 @@
     }
     
     return results;
->>>>>>> 881af9b8
   }
-  
+ 
   @Override
   public List<StatisticsResultDto> getActivityStatistics(String processDefinitionId, Boolean includeFailedJobs) {
     ManagementService mgmtService = processEngine.getManagementService();
