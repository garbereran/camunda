<div class="content-fixed">

<<<<<<< HEAD
    <h1>{{ processDefinition.name || processDefinition.key }}</h1>
=======
  <div id="sidebar" class="content content-sidebar well">
    
    <button on-click-hide-element="sidebar" selection="selection"></button>
  
    <div class="page-header">
      <h1 ng-show="!!processDefinition.name">{{ processDefinition.name }}</h1>
      <h1 ng-show="!processDefinition.name">{{ processDefinition.key }}</h1>
    </div>
>>>>>>> 7eac1114

    <div>
      <div>
        <strong>Version</strong>
        {{ processDefinition.version }}
      </div>
      <div>
        <strong>Running Instances</strong>
        <ul>
          <li>
            <strong>Latest Version</strong> {{ processDefinitionLatestVersionCount.count }}
          </li>
          <li>
            <strong>All Versions</strong> {{ processDefinitionTotalCount.count }}
          </li>
        </ul>
      </div>
    </div>
  </div>

<<<<<<< HEAD
  <div class="right-panel" fill-width fill-height style="overflow: auto;">
    <div process-diagram process-definition-id="processDefinition.id" activity-statistics process-definition-incidents></div>
    <view provider="processInstanceTable" vars="processDefinitionLatestVersionCount" />
=======
  <div id="main-content" class="content content-main" resize="selection.elements.toResize">
    <div class="main">
      <div class="main-position">
        <button on-click-show-element="sidebar" selection="selection"></button>
      
        <div process-diagram="semantic" process-definition="processDefinition" annotations="activityStatistics" incidents="incidents" on-scroll-and-zoom></div>
        <div view provider="processInstanceTable" vars="processDefinitionLatestVersionCount" class="value-content"></div>
      </div>
    </div>
>>>>>>> 7eac1114
  </div>

</div><|MERGE_RESOLUTION|>--- conflicted
+++ resolved
@@ -1,17 +1,13 @@
 <div class="content-fixed">
 
-<<<<<<< HEAD
-    <h1>{{ processDefinition.name || processDefinition.key }}</h1>
-=======
   <div id="sidebar" class="content content-sidebar well">
-    
+
     <button on-click-hide-element="sidebar" selection="selection"></button>
-  
+
     <div class="page-header">
       <h1 ng-show="!!processDefinition.name">{{ processDefinition.name }}</h1>
       <h1 ng-show="!processDefinition.name">{{ processDefinition.key }}</h1>
     </div>
->>>>>>> 7eac1114
 
     <div>
       <div>
@@ -32,21 +28,15 @@
     </div>
   </div>
 
-<<<<<<< HEAD
-  <div class="right-panel" fill-width fill-height style="overflow: auto;">
-    <div process-diagram process-definition-id="processDefinition.id" activity-statistics process-definition-incidents></div>
-    <view provider="processInstanceTable" vars="processDefinitionLatestVersionCount" />
-=======
   <div id="main-content" class="content content-main" resize="selection.elements.toResize">
     <div class="main">
       <div class="main-position">
         <button on-click-show-element="sidebar" selection="selection"></button>
-      
+
         <div process-diagram="semantic" process-definition="processDefinition" annotations="activityStatistics" incidents="incidents" on-scroll-and-zoom></div>
         <div view provider="processInstanceTable" vars="processDefinitionLatestVersionCount" class="value-content"></div>
       </div>
     </div>
->>>>>>> 7eac1114
   </div>
 
 </div>